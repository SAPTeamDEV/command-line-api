--- conflicted
+++ resolved
@@ -26,13 +26,9 @@
 
         public string Name { get; }
 
-<<<<<<< HEAD
         public IHelpBuilder HelpBuilder { get; set; }
 
-        public virtual CommandDefinition BuildCommandDefinition()
-=======
         public CommandDefinition BuildCommandDefinition()
->>>>>>> 7cca587c
         {
             return new CommandDefinition(
                 Name,
@@ -42,11 +38,8 @@
                 treatUnmatchedTokensAsErrors: TreatUnmatchedTokensAsErrors ??
                                               Parent?.TreatUnmatchedTokensAsErrors ??
                                               true,
-<<<<<<< HEAD
+                executionHandler: ExecutionHandler,
                 helpBuilder: HelpBuilder);
-=======
-                executionHandler: ExecutionHandler);
->>>>>>> 7cca587c
         }
 
         protected IReadOnlyCollection<SymbolDefinition> BuildChildSymbolDefinitions()
