﻿// Copyright (c) .NET Foundation and contributors. All rights reserved.
// Licensed under the MIT license. See LICENSE file in the project root for full license information.

using System.Reflection;
using System.Threading.Tasks;

namespace System.CommandLine.Invocation
{
    internal class MethodBindingCommandHandler : ICommandHandler
    {
        private readonly MethodBinderBase _methodBinder;

        public MethodBindingCommandHandler(Delegate @delegate)
        {
            _methodBinder = new DelegateBinder(@delegate);
        }

        public MethodBindingCommandHandler(MethodInfo method, object target = null)
        {
            _methodBinder = new MethodBinder(method, target);
        }

        public MethodBindingCommandHandler(MethodBinderBase methodBinder)
        {
<<<<<<< HEAD
            var parameters = _method.GetParameters();

            var arguments = Binder.GetMethodArguments(context, parameters);

            object value = null;

            try
            {
                if (_delegate != null)
                {
                    value = _delegate.DynamicInvoke(arguments);
                }
                else
                {
                    value = _method.Invoke(_target, arguments);
                }
            }
            catch (TargetInvocationException te)
            {
                if (te.InnerException != null)
                {
                    throw te.InnerException;
                }
                throw;
            }
=======
            _methodBinder = methodBinder;
        }
>>>>>>> 2dff7ac7

        public Task<int> InvokeAsync(InvocationContext context)
        {
            return  _methodBinder.InvokeAsync(context);
        }
    }
}<|MERGE_RESOLUTION|>--- conflicted
+++ resolved
@@ -22,36 +22,8 @@
 
         public MethodBindingCommandHandler(MethodBinderBase methodBinder)
         {
-<<<<<<< HEAD
-            var parameters = _method.GetParameters();
-
-            var arguments = Binder.GetMethodArguments(context, parameters);
-
-            object value = null;
-
-            try
-            {
-                if (_delegate != null)
-                {
-                    value = _delegate.DynamicInvoke(arguments);
-                }
-                else
-                {
-                    value = _method.Invoke(_target, arguments);
-                }
-            }
-            catch (TargetInvocationException te)
-            {
-                if (te.InnerException != null)
-                {
-                    throw te.InnerException;
-                }
-                throw;
-            }
-=======
             _methodBinder = methodBinder;
         }
->>>>>>> 2dff7ac7
 
         public Task<int> InvokeAsync(InvocationContext context)
         {
