<Project>

  <PropertyGroup>
    <ManagePackageVersionsCentrally>true</ManagePackageVersionsCentrally>
    <CentralPackageTransitivePinningEnabled>false</CentralPackageTransitivePinningEnabled>
    <!-- Using multiple feeds isn't supported by Maestro: https://github.com/dotnet/arcade/issues/14155. -->
    <NoWarn>$(NoWarn);NU1507</NoWarn>
  </PropertyGroup>

  <ItemGroup>
    <!-- Roslyn dependencies -->
    <PackageVersion Include="Microsoft.CodeAnalysis" Version="4.0.1" />
    <PackageVersion Include="Microsoft.CodeAnalysis.Analyzers" Version="3.3.3" />
    <PackageVersion Include="Microsoft.CodeAnalysis.CSharp" Version="4.0.1" />
    <PackageVersion Include="Microsoft.CodeAnalysis.CSharp.Scripting" Version="4.0.1" />
    <!-- Runtime dependencies -->
    <PackageVersion Include="Microsoft.Extensions.Configuration.CommandLine" Version="8.0.0" />
    <PackageVersion Include="Microsoft.Extensions.DependencyInjection.Abstractions" Version="8.0.0" />
    <PackageVersion Include="Microsoft.Extensions.Hosting" Version="8.0.0" />
    <!-- external dependencies -->
<<<<<<< HEAD
    <PackageVersion Include="ApprovalTests" Version="6.0.0" />
=======
    <PackageVersion Include="ApprovalTests" Version="7.0.0-beta.3" />
>>>>>>> 923abaf3
    <PackageVersion Include="BenchmarkDotNet" Version="0.13.1" />
    <PackageVersion Include="FluentAssertions" Version="5.10.3" />
    <PackageVersion Include="Microsoft.CSharp" Version="4.7.0" />
    <PackageVersion Include="Microsoft.DotNet.PlatformAbstractions" Version="3.1.6" />
    <PackageVersion Include="Newtonsoft.Json" Version="13.0.3" />
    <PackageVersion Include="System.Memory" Version="4.5.4" />
    <PackageVersion Include="system.reactive.core" Version="5.0.0" />
  </ItemGroup>

  <ItemGroup Condition="'$(DisableArcade)' == '1'">
    <!-- The xunit version should be kept in sync with the one that Arcade promotes -->
    <PackageVersion Include="xunit" Version="2.4.2" />
    <PackageVersion Include="xunit.runner.visualstudio" Version="2.4.3" />
  </ItemGroup>
  
</Project><|MERGE_RESOLUTION|>--- conflicted
+++ resolved
@@ -18,11 +18,7 @@
     <PackageVersion Include="Microsoft.Extensions.DependencyInjection.Abstractions" Version="8.0.0" />
     <PackageVersion Include="Microsoft.Extensions.Hosting" Version="8.0.0" />
     <!-- external dependencies -->
-<<<<<<< HEAD
-    <PackageVersion Include="ApprovalTests" Version="6.0.0" />
-=======
     <PackageVersion Include="ApprovalTests" Version="7.0.0-beta.3" />
->>>>>>> 923abaf3
     <PackageVersion Include="BenchmarkDotNet" Version="0.13.1" />
     <PackageVersion Include="FluentAssertions" Version="5.10.3" />
     <PackageVersion Include="Microsoft.CSharp" Version="4.7.0" />
